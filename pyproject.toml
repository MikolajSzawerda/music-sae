[tool.poetry]
name = "musicsae"
version = "0.1.0"
description = ""
authors = ["Your Name <you@example.com>"]
readme = "README.md"

[tool.poetry.dependencies]
python = "^3.10"
<<<<<<< HEAD
=======
audiocraft = {path = "dependencies/audiocraft"}
>>>>>>> acb0232b
ipykernel = "^6.29.5"
transformers = "^4.50.0"
scipy = "^1.15.2"
nnsight = "^0.4.5"
datasets = "^3.4.1"
soundfile = "^0.13.1"
jupytext = "^1.16.7"
dotenv = "^0.9.9"
torchaudio = "^2.6.0"
simple-parsing = "^0.1.7"
seaborn = "^0.13.2"
toolz = "^1.0.0"
tqdm = "^4.67.1"
jupyter = "^1.1.1"
hydra-core = "^1.3.2"

[build-system]
requires = ["poetry-core"]
build-backend = "poetry.core.masonry.api"<|MERGE_RESOLUTION|>--- conflicted
+++ resolved
@@ -7,10 +7,6 @@
 
 [tool.poetry.dependencies]
 python = "^3.10"
-<<<<<<< HEAD
-=======
-audiocraft = {path = "dependencies/audiocraft"}
->>>>>>> acb0232b
 ipykernel = "^6.29.5"
 transformers = "^4.50.0"
 scipy = "^1.15.2"
