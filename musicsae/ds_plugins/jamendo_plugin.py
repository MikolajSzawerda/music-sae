from datasets import load_dataset  # HF feature type :contentReference[oaicite:3]{index=3}
from .base import AudioDatasetPlugin
import torchaudio
from pathlib import Path
import numpy as np


def load_and_chunk_audio(audio_dir: Path, examples, audio_col_name: str, model_sr=16000, chunk_duration_s=10):
    res = {audio_col_name: [], "main_caption": []}
    for i, path in enumerate(examples["path"]):
        audio_path = audio_dir / path
        audio_tensor, sr = torchaudio.load(str(audio_path))
        transform = torchaudio.transforms.Resample(orig_freq=sr, new_freq=model_sr)
        audio_resampled = transform(audio_tensor)  # shape: (channels, samples)

        audio_array = audio_resampled[0].numpy()  # shape: (samples,)

        chunk_size = model_sr * chunk_duration_s // 2
        total_samples = audio_array.shape[0]

        for start in range(0, total_samples, chunk_size):
            end = start + chunk_size
            chunk_data = audio_array[start:end]

            length = chunk_data.shape[0]
            if length < chunk_size:
                padding = np.zeros(chunk_size - length, dtype=chunk_data.dtype)
                chunk_data = np.concatenate([chunk_data, padding], axis=0)
            res[audio_col_name].append(chunk_data)
            res["main_caption"].append(examples["main_caption"][i])
    return res


def wrapper_load_and_chunk_audio(audio_dir: Path, model_sr: int = 16000, chunk_duration_s=10):
    def wrapper(x):
        return load_and_chunk_audio(audio_dir, x, model_sr, chunk_duration_s)

    return wrapper


class JamendoPlugin(AudioDatasetPlugin):
    name = "jamendo_plugin"

    def __init__(
        self,
        resample_sr: int,
        max_rows: int,
        max_pre_rows: int,
        seed: int,
        tracks_csv: str = "tracks_filtered.csv",
        audio_col_name: str = "audio_tensor",
        **kwargs,
    ):
        self.resample_sr = resample_sr
        self.max_rows = max_rows
        self.max_pre_rows = max_pre_rows
        self.seed = seed
        self.tracks_csv = tracks_csv
        self.audio_col_name = audio_col_name

<<<<<<< HEAD
    def load(
        self,
        split: str = "train",
        base_dir: Path = None,
        with_audio: bool = True,
        separate_vocals_and_instruments: bool = False,
        **kwargs,
    ):
        ds = load_dataset("csv", data_files=str(base_dir / "tracks_filtered.csv"), split=split)
=======
    def load(self, split: str = "train", base_dir: Path = None, with_audio: bool = True, **kwargs):
        ds = load_dataset("csv", data_files=str(base_dir / self.tracks_csv), split=split)
>>>>>>> 59630cef
        ds = ds.shuffle(self.seed)
        ds = ds.select_columns(["path", "text"]).rename_column("text", "main_caption")
        ds = ds.select(range(min(self.max_pre_rows, len(ds))))

        if with_audio:
            ds = ds.map(
<<<<<<< HEAD
                wrapper_load_and_chunk_audio(base_dir / "datashare-instruments", model_sr=self.resample_sr),
=======
                lambda x: load_and_chunk_audio(
                    base_dir / "datashare-instruments",
                    x,
                    audio_col_name=self.audio_col_name,
                    model_sr=self.resample_sr,
                ),
>>>>>>> 59630cef
                batched=True,
                batch_size=32,
                remove_columns=["path"],
                num_proc=4,
            )
        else:
            ds = ds.select_columns(["main_caption"])
        ds = ds.select(range(min(self.max_rows, len(ds))))
        return ds<|MERGE_RESOLUTION|>--- conflicted
+++ resolved
@@ -58,36 +58,20 @@
         self.tracks_csv = tracks_csv
         self.audio_col_name = audio_col_name
 
-<<<<<<< HEAD
-    def load(
-        self,
-        split: str = "train",
-        base_dir: Path = None,
-        with_audio: bool = True,
-        separate_vocals_and_instruments: bool = False,
-        **kwargs,
-    ):
-        ds = load_dataset("csv", data_files=str(base_dir / "tracks_filtered.csv"), split=split)
-=======
     def load(self, split: str = "train", base_dir: Path = None, with_audio: bool = True, **kwargs):
         ds = load_dataset("csv", data_files=str(base_dir / self.tracks_csv), split=split)
->>>>>>> 59630cef
         ds = ds.shuffle(self.seed)
         ds = ds.select_columns(["path", "text"]).rename_column("text", "main_caption")
         ds = ds.select(range(min(self.max_pre_rows, len(ds))))
 
         if with_audio:
             ds = ds.map(
-<<<<<<< HEAD
-                wrapper_load_and_chunk_audio(base_dir / "datashare-instruments", model_sr=self.resample_sr),
-=======
                 lambda x: load_and_chunk_audio(
                     base_dir / "datashare-instruments",
                     x,
                     audio_col_name=self.audio_col_name,
                     model_sr=self.resample_sr,
                 ),
->>>>>>> 59630cef
                 batched=True,
                 batch_size=32,
                 remove_columns=["path"],
